--- conflicted
+++ resolved
@@ -24,17 +24,14 @@
 import { mavenUtils } from '../utils/mavenUtils';
 import * as workspaceUtil from '../utils/workspace';
 
+// tslint:disable-next-line:max-func-body-length
 export async function deploy(ui: IAzureUserInput, telemetryProperties: TelemetryProperties, tree: AzureTreeDataProvider, outputChannel: vscode.OutputChannel, target?: vscode.Uri | string | IAzureParentNode<FunctionAppTreeItem>, functionAppId?: string | {}): Promise<void> {
     let deployFsPath: string;
-<<<<<<< HEAD
     const newNodes: IAzureNode<FunctionAppTreeItem>[] = [];
     let confirmDeployment: boolean = true;
+    let node: IAzureParentNode<FunctionAppTreeItem> | undefined;
 
-    if (!deployPath) {
-=======
-    let node: IAzureParentNode<FunctionAppTreeItem> | undefined;
     if (!target) {
->>>>>>> eff96187
         deployFsPath = await workspaceUtil.selectWorkspaceFolder(ui, localize('azFunc.selectZipDeployFolder', 'Select the folder to zip and deploy'), deploySubpathSetting);
     } else if (target instanceof vscode.Uri) {
         deployFsPath = target.fsPath;
@@ -44,25 +41,21 @@
         deployFsPath = await workspaceUtil.selectWorkspaceFolder(ui, localize('azFunc.selectZipDeployFolder', 'Select the folder to zip and deploy'), deploySubpathSetting);
         node = target;
     }
-<<<<<<< HEAD
     const onNodeCreatedFromQuickPickDisposable: vscode.Disposable = tree.onNodeCreate((newNode: IAzureNode<FunctionAppTreeItem>) => {
         // event is fired from azure-extensionui if node was created during deployment
         newNodes.push(newNode);
     });
-    let node: IAzureParentNode<FunctionAppTreeItem>;
     try {
-=======
-
-    if (!node) {
->>>>>>> eff96187
-        if (!functionAppId || typeof functionAppId !== 'string') {
-            node = <IAzureParentNode<FunctionAppTreeItem>>await tree.showNodePicker(FunctionAppTreeItem.contextValue);
-        } else {
-            const functionAppNode: IAzureNode | undefined = await tree.findNode(functionAppId);
-            if (functionAppNode) {
-                node = <IAzureParentNode<FunctionAppTreeItem>>functionAppNode;
+        if (!node) {
+            if (!functionAppId || typeof functionAppId !== 'string') {
+                node = <IAzureParentNode<FunctionAppTreeItem>>await tree.showNodePicker(FunctionAppTreeItem.contextValue);
             } else {
-                throw new Error(localize('noMatchingFunctionApp', 'Failed to find a function app matching id "{0}".', functionAppId));
+                const functionAppNode: IAzureNode | undefined = await tree.findNode(functionAppId);
+                if (functionAppNode) {
+                    node = <IAzureParentNode<FunctionAppTreeItem>>functionAppNode;
+                } else {
+                    throw new Error(localize('noMatchingFunctionApp', 'Failed to find a function app matching id "{0}".', functionAppId));
+                }
             }
         }
 
